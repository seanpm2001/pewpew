--- conflicted
+++ resolved
@@ -39,12 +39,8 @@
 itertools = "0.10"
 mod_interval = { path = "./lib/mod_interval" }
 native-tls = "0.2"
-<<<<<<< HEAD
-parking_lot = "0.11"
-rand = "0.7"
-=======
+parking_lot = "0.12"
 rand = "0.8"
->>>>>>> 4ab13577
 regex = "1"
 select_any = { path = "./lib/select_any" }
 serde = { version = "1.0", features = ["derive"] }
