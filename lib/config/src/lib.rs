--- conflicted
+++ resolved
@@ -1571,15 +1571,6 @@
 impl EndpointProvidesSendOptions {
     pub fn is_block(self) -> bool {
         matches!(self, EndpointProvidesSendOptions::Block)
-<<<<<<< HEAD
-    }
-}
-
-impl Default for EndpointProvidesSendOptions {
-    fn default() -> Self {
-        EndpointProvidesSendOptions::Block
-=======
->>>>>>> 4ab13577
     }
 }
 
