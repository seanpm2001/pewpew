--- conflicted
+++ resolved
@@ -14,13 +14,7 @@
 futures-timer = "3"
 hyper = { version = "0.14", features = ["server"] }
 http = "0.2"
-<<<<<<< HEAD
-parking_lot = "0.11"
-tokio = { version = "0.2", features = ["full"] }
-url = "2"
-=======
 parking_lot = "0.12"
 tokio = { version = "1", features = ["full"] }
 url = "2"
-log = "0.4"
->>>>>>> 4ab13577
+log = "0.4"